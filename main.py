import os
import json
<<<<<<< HEAD
import fnmatch
import argparse

from lm_eval import evaluator, utils
from lm_eval.api.registry import GROUP_REGISTRY, TASK_REGISTRY
from lm_eval.logger import eval_logger
=======
import logging
import os

from lm_eval import tasks, evaluator, utils

logging.getLogger("openai").setLevel(logging.WARNING)
>>>>>>> 9d06c953

os.environ["TOKENIZERS_PARALLELISM"] = "false"
ALL_TASKS = sorted(list(TASK_REGISTRY.keys()) + list(GROUP_REGISTRY.keys()))

<<<<<<< HEAD
class MultiChoice:
    def __init__(self, choices):
        self.choices = choices

    # Simple wildcard support (linux filename patterns)
    def __contains__(self, values):
        for value in values.split(","):
            if len(fnmatch.filter(self.choices, value)) == 0:
                eval_logger.warning("{} is not in task list.".format(value))
                eval_logger.info(f"Available tasks to choose:")
                # for choice in self.choices:
                    # eval_logger.info(f"    {choice}")
                eval_logger.info(ALL_TASKS)
        return True

    def __iter__(self):
        for choice in self.choices:
            yield choice


=======
>>>>>>> 9d06c953
def parse_args():
    parser = argparse.ArgumentParser()
    parser.add_argument("--model", required=True)
    parser.add_argument("--model_args", default="")
<<<<<<< HEAD
    parser.add_argument("--tasks", default=None, choices=MultiChoice(ALL_TASKS))
    parser.add_argument("--config", default=None)
    parser.add_argument("--provide_description", action="store_true")
    parser.add_argument("--num_fewshot", type=int, default=0)
    parser.add_argument("--batch_size", type=int, default=1)
=======
    parser.add_argument("--tasks", default=None, choices=utils.MultiChoice(tasks.ALL_TASKS))
    parser.add_argument("--provide_description", action="store_true")
    parser.add_argument("--num_fewshot", type=int, default=0)
    parser.add_argument("--batch_size", type=str, default=None)
    parser.add_argument("--max_batch_size", type=int, default=None,
                        help="Maximal batch size to try with --batch_size auto")
>>>>>>> 9d06c953
    parser.add_argument("--device", type=str, default=None)
    parser.add_argument("--output_path", default=None)
    parser.add_argument("--limit", type=float, default=None,
                        help="Limit the number of examples per task. "
                             "If <1, limit is a percentage of the total number of examples.")
    parser.add_argument("--data_sampling", type=float, default=None)
    parser.add_argument("--no_cache", action="store_true")
    parser.add_argument("--decontamination_ngrams_path", default=None)
    parser.add_argument("--description_dict_path", default=None)
    parser.add_argument("--check_integrity", action="store_true")
<<<<<<< HEAD
    return parser.parse_args()


# Returns a list containing all values of the source_list that
# match at least one of the patterns
def pattern_match(patterns, source_list):
    task_names = set()
    for pattern in patterns:
        for matching in fnmatch.filter(source_list, pattern):
            task_names.add(matching)
    return sorted(list(task_names))


=======
    parser.add_argument("--write_out", action="store_true", default=False)
    parser.add_argument("--output_base_path", type=str, default=None)

    return parser.parse_args()


>>>>>>> 9d06c953
def main():
    args = parse_args()

    if args.limit:
        eval_logger.warning(
            " --limit SHOULD ONLY BE USED FOR TESTING."
            "REAL METRICS SHOULD NOT BE COMPUTED USING LIMIT."
        )

<<<<<<< HEAD
    if args.tasks is not None:
        if os.path.isdir(args.tasks):
            import glob

            task_names = []
            yaml_path = os.path.join(args.tasks, "*.yaml")
            for yaml_file in glob.glob(yaml_path):
                config = utils.load_yaml_config(yaml_file)
                task_names.append(config)
        else:
            tasks_list = args.tasks.split(",")
            task_names = pattern_match(tasks_list, ALL_TASKS)
            for task in [task for task in tasks_list if task not in task_names]:
                if os.path.isfile(task):
                    config = utils.load_yaml_config(task)
                    task_names.append(config)

    eval_logger.info(f"Selected Tasks: {task_names}")
=======
    if args.tasks is None:
        task_names = tasks.ALL_TASKS
    else:
        task_names = utils.pattern_match(args.tasks.split(","), tasks.ALL_TASKS)

    print(f"Selected Tasks: {task_names}")

    description_dict = {}
    if args.description_dict_path:
        with open(args.description_dict_path, "r") as f:
            description_dict = json.load(f)
>>>>>>> 9d06c953

    results = evaluator.simple_evaluate(
        model=args.model,
        model_args=args.model_args,
        tasks=task_names,
        num_fewshot=args.num_fewshot,
        batch_size=args.batch_size,
        max_batch_size=args.max_batch_size,
        device=args.device,
        limit=args.limit,
        decontamination_ngrams_path=args.decontamination_ngrams_path,
        check_integrity=args.check_integrity,
        write_out=args.write_out,
        output_base_path=args.output_base_path,
    )
    if results is not None:
        dumped = json.dumps(results, indent=2)
        print(dumped)

<<<<<<< HEAD
        if args.output_path:
            with open(args.output_path, "w") as f:
                f.write(dumped)

        print(
            f"{args.model} ({args.model_args}), limit: {args.limit}, provide_description: {args.provide_description}, "
            f"num_fewshot: {args.num_fewshot}, batch_size: {args.batch_size}"
        )
        print(evaluator.make_table(results))
=======
    dumped = json.dumps(results, indent=2)
    print(dumped)

    if args.output_path:
        os.makedirs(os.path.dirname(args.output_path), exist_ok=True)
        with open(args.output_path, "w") as f:
            f.write(dumped)

    batch_sizes = ",".join(map(str, results["config"]["batch_sizes"]))
    print(
        f"{args.model} ({args.model_args}), limit: {args.limit}, provide_description: {args.provide_description}, "
        f"num_fewshot: {args.num_fewshot}, batch_size: {args.batch_size}{f' ({batch_sizes})' if batch_sizes else ''}"
    )
    print(evaluator.make_table(results))
>>>>>>> 9d06c953


if __name__ == "__main__":
    main()<|MERGE_RESOLUTION|>--- conflicted
+++ resolved
@@ -1,65 +1,24 @@
 import os
 import json
-<<<<<<< HEAD
-import fnmatch
 import argparse
 
-from lm_eval import evaluator, utils
-from lm_eval.api.registry import GROUP_REGISTRY, TASK_REGISTRY
+from lm_eval import tasks, evaluator, utils
 from lm_eval.logger import eval_logger
-=======
-import logging
-import os
 
-from lm_eval import tasks, evaluator, utils
-
-logging.getLogger("openai").setLevel(logging.WARNING)
->>>>>>> 9d06c953
 
 os.environ["TOKENIZERS_PARALLELISM"] = "false"
-ALL_TASKS = sorted(list(TASK_REGISTRY.keys()) + list(GROUP_REGISTRY.keys()))
-
-<<<<<<< HEAD
-class MultiChoice:
-    def __init__(self, choices):
-        self.choices = choices
-
-    # Simple wildcard support (linux filename patterns)
-    def __contains__(self, values):
-        for value in values.split(","):
-            if len(fnmatch.filter(self.choices, value)) == 0:
-                eval_logger.warning("{} is not in task list.".format(value))
-                eval_logger.info(f"Available tasks to choose:")
-                # for choice in self.choices:
-                    # eval_logger.info(f"    {choice}")
-                eval_logger.info(ALL_TASKS)
-        return True
-
-    def __iter__(self):
-        for choice in self.choices:
-            yield choice
 
 
-=======
->>>>>>> 9d06c953
 def parse_args():
     parser = argparse.ArgumentParser()
     parser.add_argument("--model", required=True)
     parser.add_argument("--model_args", default="")
-<<<<<<< HEAD
-    parser.add_argument("--tasks", default=None, choices=MultiChoice(ALL_TASKS))
+    parser.add_argument("--tasks", default=None, choices=utils.MultiChoice(tasks.ALL_TASKS))
     parser.add_argument("--config", default=None)
-    parser.add_argument("--provide_description", action="store_true")
-    parser.add_argument("--num_fewshot", type=int, default=0)
-    parser.add_argument("--batch_size", type=int, default=1)
-=======
-    parser.add_argument("--tasks", default=None, choices=utils.MultiChoice(tasks.ALL_TASKS))
-    parser.add_argument("--provide_description", action="store_true")
     parser.add_argument("--num_fewshot", type=int, default=0)
     parser.add_argument("--batch_size", type=str, default=None)
     parser.add_argument("--max_batch_size", type=int, default=None,
                         help="Maximal batch size to try with --batch_size auto")
->>>>>>> 9d06c953
     parser.add_argument("--device", type=str, default=None)
     parser.add_argument("--output_path", default=None)
     parser.add_argument("--limit", type=float, default=None,
@@ -70,28 +29,11 @@
     parser.add_argument("--decontamination_ngrams_path", default=None)
     parser.add_argument("--description_dict_path", default=None)
     parser.add_argument("--check_integrity", action="store_true")
-<<<<<<< HEAD
+    parser.add_argument("--write_out", action="store_true", default=False)
+    parser.add_argument("--output_base_path", type=str, default=None)
     return parser.parse_args()
 
 
-# Returns a list containing all values of the source_list that
-# match at least one of the patterns
-def pattern_match(patterns, source_list):
-    task_names = set()
-    for pattern in patterns:
-        for matching in fnmatch.filter(source_list, pattern):
-            task_names.add(matching)
-    return sorted(list(task_names))
-
-
-=======
-    parser.add_argument("--write_out", action="store_true", default=False)
-    parser.add_argument("--output_base_path", type=str, default=None)
-
-    return parser.parse_args()
-
-
->>>>>>> 9d06c953
 def main():
     args = parse_args()
 
@@ -101,8 +43,9 @@
             "REAL METRICS SHOULD NOT BE COMPUTED USING LIMIT."
         )
 
-<<<<<<< HEAD
-    if args.tasks is not None:
+    if args.tasks is None:
+        task_names = tasks.ALL_TASKS
+    else:
         if os.path.isdir(args.tasks):
             import glob
 
@@ -113,26 +56,19 @@
                 task_names.append(config)
         else:
             tasks_list = args.tasks.split(",")
-            task_names = pattern_match(tasks_list, ALL_TASKS)
+            task_names = utils.pattern_match(tasks_list, tasks.ALL_TASKS)
             for task in [task for task in tasks_list if task not in task_names]:
                 if os.path.isfile(task):
                     config = utils.load_yaml_config(task)
                     task_names.append(config)
 
     eval_logger.info(f"Selected Tasks: {task_names}")
-=======
-    if args.tasks is None:
-        task_names = tasks.ALL_TASKS
-    else:
-        task_names = utils.pattern_match(args.tasks.split(","), tasks.ALL_TASKS)
 
-    print(f"Selected Tasks: {task_names}")
-
-    description_dict = {}
-    if args.description_dict_path:
-        with open(args.description_dict_path, "r") as f:
-            description_dict = json.load(f)
->>>>>>> 9d06c953
+    # TODO: description_dict?
+    # description_dict = {}
+    # if args.description_dict_path:
+    #     with open(args.description_dict_path, "r") as f:
+    #         description_dict = json.load(f)
 
     results = evaluator.simple_evaluate(
         model=args.model,
@@ -142,42 +78,30 @@
         batch_size=args.batch_size,
         max_batch_size=args.max_batch_size,
         device=args.device,
+        no_cache=args.no_cache,
         limit=args.limit,
+        # description_dict=description_dict,
         decontamination_ngrams_path=args.decontamination_ngrams_path,
         check_integrity=args.check_integrity,
         write_out=args.write_out,
         output_base_path=args.output_base_path,
     )
+
     if results is not None:
         dumped = json.dumps(results, indent=2)
         print(dumped)
 
-<<<<<<< HEAD
         if args.output_path:
+            os.makedirs(os.path.dirname(args.output_path), exist_ok=True)
             with open(args.output_path, "w") as f:
                 f.write(dumped)
 
+        batch_sizes = ",".join(map(str, results["config"]["batch_sizes"]))
         print(
-            f"{args.model} ({args.model_args}), limit: {args.limit}, provide_description: {args.provide_description}, "
-            f"num_fewshot: {args.num_fewshot}, batch_size: {args.batch_size}"
+            f"{args.model} ({args.model_args}), limit: {args.limit}, num_fewshot: {args.num_fewshot}, "
+            f"batch_size: {args.batch_size}{f' ({batch_sizes})' if batch_sizes else ''}"
         )
         print(evaluator.make_table(results))
-=======
-    dumped = json.dumps(results, indent=2)
-    print(dumped)
-
-    if args.output_path:
-        os.makedirs(os.path.dirname(args.output_path), exist_ok=True)
-        with open(args.output_path, "w") as f:
-            f.write(dumped)
-
-    batch_sizes = ",".join(map(str, results["config"]["batch_sizes"]))
-    print(
-        f"{args.model} ({args.model_args}), limit: {args.limit}, provide_description: {args.provide_description}, "
-        f"num_fewshot: {args.num_fewshot}, batch_size: {args.batch_size}{f' ({batch_sizes})' if batch_sizes else ''}"
-    )
-    print(evaluator.make_table(results))
->>>>>>> 9d06c953
 
 
 if __name__ == "__main__":
