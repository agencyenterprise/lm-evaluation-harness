from promptsource.templates import DatasetTemplates
from pprint import pprint
from typing import List, Union

import sacrebleu
import lm_eval.base

from . import superglue
from . import glue
from . import arc
from . import coqa
from . import race
from . import webqs
from . import anli
from . import wsc273
from . import winogrande
from . import quac
from . import hellaswag
from . import openbookqa
from . import squad
from . import naturalqs
from . import sat
from . import arithmetic
from . import lambada
from . import race
from . import piqa
from . import prost
from . import mc_taco
from . import triviaqa
from . import pubmedqa
from . import sciq
from . import webqs
from . import qasper
from . import qa4mre
from . import translation
from . import headqa
from . import mathqa
from . import hendrycks_ethics
from . import drop
from . import unscramble
from . import logiqa
from . import hendrycks_test
from . import hendrycks_math
from . import cbt
from . import lambada_cloze
from . import pile
from . import wikitext
from . import lambada_multilingual
from . import mutual
from . import truthfulqa
from . import blimp
from . import asdiv
from . import gsm8k
from . import storycloze
from . import hans
from . import gem_webnlg
from . import gem_xsum
from . import gem_mlsum
<<<<<<< HEAD
from . import e2e_nlg_cleaned
=======
from . import gem_asset_turk
# from . import e2e_nlg_cleaned
>>>>>>> d47f4534

########################################
# Translation tasks
########################################

# 6 total
gpt3_translation_benchmarks = {
    "wmt14": ["en-fr", "fr-en"],  # French
    "wmt16": ["en-ro", "ro-en", "de-en", "en-de"],  # German, Romanian
}


# 28 total
selected_translation_benchmarks = {
    **gpt3_translation_benchmarks,
    "wmt20": sacrebleu.get_langpairs_for_testset("wmt20"),
    "iwslt17": ["en-ar", "ar-en"],  # Arabic
}

# 319 total
all_translation_benchmarks = {
    ts: sacrebleu.get_langpairs_for_testset(ts)
    for ts in sacrebleu.get_available_testsets()
}


########################################
# All tasks
########################################


TASK_REGISTRY = {
    # GLUE
    "cola": glue.CoLA,
    "mnli": glue.MNLI,
    "mnli_mismatched": glue.MNLIMismatched,
    "mrpc": glue.MRPC,
    "rte": glue.RTE,
    "qnli": glue.QNLI,
    "qqp": glue.QQP,
    # "stsb": glue.STSB, # not implemented yet
    "sst": glue.SST,
    "wnli": glue.WNLI,
    # SuperGLUE
    "boolq": superglue.BoolQ,
    "cb": superglue.CommitmentBank,
    "copa": superglue.Copa,
    "multirc": superglue.MultiRC,
    "record": superglue.ReCoRD,
    "wic": superglue.WordsInContext,
    "wsc": superglue.SGWinogradSchemaChallenge,
    # Order by benchmark/genre?
    "coqa": coqa.CoQA,
    "drop": drop.DROP,
    "lambada": lambada.LAMBADA,
    "lambada_cloze": lambada_cloze.LAMBADA_cloze,
    **gem_webnlg.construct_tasks(),
    # multilingual lambada
    **gem_asset_turk.construct_tasks(),
    **lambada_multilingual.construct_tasks(),
    "wikitext": wikitext.WikiText,
    # "cbt-cn": cbt.CBTCN, # disabled pending context length fix
    # "cbt-ne": cbt.CBTNE, # disabled pending context length fix
    "piqa": piqa.PiQA,
    "prost": prost.PROST,
    "mc_taco": mc_taco.MCTACO,
    # Science related
    "pubmedqa": pubmedqa.Pubmed_QA,
    "sciq": sciq.SciQ,
    "e2e_nlg_cleaned": e2e_nlg_cleaned.E2E_NLG_Cleaned,
    "qasper": qasper.QASPER,
    "qa4mre_2011": qa4mre.QA4MRE_2011,
    "qa4mre_2012": qa4mre.QA4MRE_2012,
    "qa4mre_2013": qa4mre.QA4MRE_2013,
    "triviaqa": triviaqa.TriviaQA,
    "arc_easy": arc.ARCEasy,
    "arc_challenge": arc.ARCChallenge,
    # "quac": quac.QuAC, # not implemented yet
    "logiqa": logiqa.LogiQA,
    "hellaswag": hellaswag.HellaSwag,
    "openbookqa": openbookqa.OpenBookQA,
    "squad2": squad.SQuAD2,
    "race": race.RACE,
    # "naturalqs": naturalqs.NaturalQs, # not implemented yet
    "headqa": headqa.HeadQAEsDeprecated,  # for backwards compat - headqa used to default to es
    "headqa_es": headqa.HeadQAEs,
    "headqa_en": headqa.HeadQAEn,
    "mathqa": mathqa.MathQA,
    "webqs": webqs.WebQs,
    "wsc273": wsc273.WinogradSchemaChallenge273,
    "winogrande": winogrande.Winogrande,
    "anli_r1": anli.ANLIRound1,
    "anli_r2": anli.ANLIRound2,
    "anli_r3": anli.ANLIRound3,
    "hans": hans.HANS,
    "ethics_cm": hendrycks_ethics.EthicsCM,
    "ethics_deontology": hendrycks_ethics.EthicsDeontology,
    "ethics_justice": hendrycks_ethics.EthicsJustice,
    "ethics_utilitarianism_original": hendrycks_ethics.EthicsUtilitarianismOriginal,
    "ethics_utilitarianism": hendrycks_ethics.EthicsUtilitarianism,
    "ethics_virtue": hendrycks_ethics.EthicsVirtue,
    "truthfulqa_mc": truthfulqa.TruthfulQAMultipleChoice,
    "truthfulqa_gen": truthfulqa.TruthfulQAGeneration,
    # dialogue
    "mutual": mutual.MuTual,
    "mutual_plus": mutual.MuTualPlus,
    # math
    "math_algebra": hendrycks_math.MathAlgebra,
    "math_counting_and_prob": hendrycks_math.MathCountingAndProbability,
    "math_geometry": hendrycks_math.MathGeometry,
    "math_intermediate_algebra": hendrycks_math.MathIntermediateAlgebra,
    "math_num_theory": hendrycks_math.MathNumberTheory,
    "math_prealgebra": hendrycks_math.MathPrealgebra,
    "math_precalc": hendrycks_math.MathPrecalculus,
    "math_asdiv": asdiv.Asdiv,
    "gsm8k": gsm8k.GradeSchoolMath8K,
    # arithmetic
    "arithmetic_2da": arithmetic.Arithmetic2DPlus,
    "arithmetic_2ds": arithmetic.Arithmetic2DMinus,
    "arithmetic_3da": arithmetic.Arithmetic3DPlus,
    "arithmetic_3ds": arithmetic.Arithmetic3DMinus,
    "arithmetic_4da": arithmetic.Arithmetic4DPlus,
    "arithmetic_4ds": arithmetic.Arithmetic4DMinus,
    "arithmetic_5da": arithmetic.Arithmetic5DPlus,
    "arithmetic_5ds": arithmetic.Arithmetic5DMinus,
    "arithmetic_2dm": arithmetic.Arithmetic2DMultiplication,
    "arithmetic_1dc": arithmetic.Arithmetic1DComposite,
    # TODO Perhaps make these groups of tasks
    #   e.g. anli, arithmetic, openai_translations, harness_translations
    # hendrycksTest (57 tasks)
    **hendrycks_test.create_all_tasks(),
    # e.g. wmt14-fr-en
    **translation.create_tasks_from_benchmarks(gpt3_translation_benchmarks),
    # chef's selection, mostly wmt20
    **translation.create_tasks_from_benchmarks(selected_translation_benchmarks),
    # Word Scrambling and Manipulation Tasks
    "anagrams1": unscramble.Anagrams1,
    "anagrams2": unscramble.Anagrams2,
    "cycle_letters": unscramble.CycleLetters,
    "random_insertion": unscramble.RandomInsertion,
    "reversed_words": unscramble.ReversedWords,
    # Pile
    "pile_arxiv": pile.PileArxiv,
    "pile_books3": pile.PileBooks3,
    "pile_bookcorpus2": pile.PileBookCorpus2,
    "pile_dm-mathematics": pile.PileDmMathematics,
    "pile_enron": pile.PileEnron,
    "pile_europarl": pile.PileEuroparl,
    "pile_freelaw": pile.PileFreeLaw,
    "pile_github": pile.PileGithub,
    "pile_gutenberg": pile.PileGutenberg,
    "pile_hackernews": pile.PileHackernews,
    "pile_nih-exporter": pile.PileNIHExporter,
    "pile_opensubtitles": pile.PileOpenSubtitles,
    "pile_openwebtext2": pile.PileOpenWebText2,
    "pile_philpapers": pile.PilePhilPapers,
    "pile_pile-cc": pile.PilePileCc,
    "pile_pubmed-abstracts": pile.PilePubmedAbstracts,
    "pile_pubmed-central": pile.PilePubmedCentral,
    "pile_stackexchange": pile.PileStackExchange,
    "pile_uspto": pile.PileUspto,
    "pile_ubuntu-irc": pile.PileUbuntuIrc,
    "pile_wikipedia": pile.PileWikipedia,
    "pile_youtubesubtitles": pile.PileYoutubeSubtitles,
    # BLiMP
    "blimp_adjunct_island": blimp.BlimpAdjunctIsland,
    "blimp_anaphor_gender_agreement": blimp.BlimpAnaphorGenderAgreement,
    "blimp_anaphor_number_agreement": blimp.BlimpAnaphorNumberAgreement,
    "blimp_animate_subject_passive": blimp.BlimpAnimateSubjectPassive,
    "blimp_animate_subject_trans": blimp.BlimpAnimateSubjectTrans,
    "blimp_causative": blimp.BlimpCausative,
    "blimp_complex_NP_island": blimp.BlimpComplex_NPIsland,
    "blimp_coordinate_structure_constraint_complex_left_branch": blimp.BlimpCoordinateStructureConstraintComplexLeftBranch,
    "blimp_coordinate_structure_constraint_object_extraction": blimp.BlimpCoordinateStructureConstraintObjectExtraction,
    "blimp_determiner_noun_agreement_1": blimp.BlimpDeterminerNounAgreement_1,
    "blimp_determiner_noun_agreement_2": blimp.BlimpDeterminerNounAgreement_2,
    "blimp_determiner_noun_agreement_irregular_1": blimp.BlimpDeterminerNounAgreementIrregular_1,
    "blimp_determiner_noun_agreement_irregular_2": blimp.BlimpDeterminerNounAgreementIrregular_2,
    "blimp_determiner_noun_agreement_with_adj_2": blimp.BlimpDeterminerNounAgreementWithAdj_2,
    "blimp_determiner_noun_agreement_with_adj_irregular_1": blimp.BlimpDeterminerNounAgreementWithAdjIrregular_1,
    "blimp_determiner_noun_agreement_with_adj_irregular_2": blimp.BlimpDeterminerNounAgreementWithAdjIrregular_2,
    "blimp_determiner_noun_agreement_with_adjective_1": blimp.BlimpDeterminerNounAgreementWithAdjective_1,
    "blimp_distractor_agreement_relational_noun": blimp.BlimpDistractorAgreementRelationalNoun,
    "blimp_distractor_agreement_relative_clause": blimp.BlimpDistractorAgreementRelativeClause,
    "blimp_drop_argument": blimp.BlimpDropArgument,
    "blimp_ellipsis_n_bar_1": blimp.BlimpEllipsisNBar_1,
    "blimp_ellipsis_n_bar_2": blimp.BlimpEllipsisNBar_2,
    "blimp_existential_there_object_raising": blimp.BlimpExistentialThereObjectRaising,
    "blimp_existential_there_quantifiers_1": blimp.BlimpExistentialThereQuantifiers_1,
    "blimp_existential_there_quantifiers_2": blimp.BlimpExistentialThereQuantifiers_2,
    "blimp_existential_there_subject_raising": blimp.BlimpExistentialThereSubjectRaising,
    "blimp_expletive_it_object_raising": blimp.BlimpExpletiveItObjectRaising,
    "blimp_inchoative": blimp.BlimpInchoative,
    "blimp_intransitive": blimp.BlimpIntransitive,
    "blimp_irregular_past_participle_adjectives": blimp.BlimpIrregularPastParticipleAdjectives,
    "blimp_irregular_past_participle_verbs": blimp.BlimpIrregularPastParticipleVerbs,
    "blimp_irregular_plural_subject_verb_agreement_1": blimp.BlimpIrregularPluralSubjectVerbAgreement_1,
    "blimp_irregular_plural_subject_verb_agreement_2": blimp.BlimpIrregularPluralSubjectVerbAgreement_2,
    "blimp_left_branch_island_echo_question": blimp.BlimpLeftBranchIslandEchoQuestion,
    "blimp_left_branch_island_simple_question": blimp.BlimpLeftBranchIslandSimpleQuestion,
    "blimp_matrix_question_npi_licensor_present": blimp.BlimpMatrixQuestionNpiLicensorPresent,
    "blimp_npi_present_1": blimp.BlimpNpiPresent_1,
    "blimp_npi_present_2": blimp.BlimpNpiPresent_2,
    "blimp_only_npi_licensor_present": blimp.BlimpOnlyNpiLicensorPresent,
    "blimp_only_npi_scope": blimp.BlimpOnlyNpiScope,
    "blimp_passive_1": blimp.BlimpPassive_1,
    "blimp_passive_2": blimp.BlimpPassive_2,
    "blimp_principle_A_c_command": blimp.BlimpPrinciple_ACCommand,
    "blimp_principle_A_case_1": blimp.BlimpPrinciple_ACase_1,
    "blimp_principle_A_case_2": blimp.BlimpPrinciple_ACase_2,
    "blimp_principle_A_domain_1": blimp.BlimpPrinciple_ADomain_1,
    "blimp_principle_A_domain_2": blimp.BlimpPrinciple_ADomain_2,
    "blimp_principle_A_domain_3": blimp.BlimpPrinciple_ADomain_3,
    "blimp_principle_A_reconstruction": blimp.BlimpPrinciple_AReconstruction,
    "blimp_regular_plural_subject_verb_agreement_1": blimp.BlimpRegularPluralSubjectVerbAgreement_1,
    "blimp_regular_plural_subject_verb_agreement_2": blimp.BlimpRegularPluralSubjectVerbAgreement_2,
    "blimp_sentential_negation_npi_licensor_present": blimp.BlimpSententialNegationNpiLicensorPresent,
    "blimp_sentential_negation_npi_scope": blimp.BlimpSententialNegationNpiScope,
    "blimp_sentential_subject_island": blimp.BlimpSententialSubjectIsland,
    "blimp_superlative_quantifiers_1": blimp.BlimpSuperlativeQuantifiers_1,
    "blimp_superlative_quantifiers_2": blimp.BlimpSuperlativeQuantifiers_2,
    "blimp_tough_vs_raising_1": blimp.BlimpToughVsRaising_1,
    "blimp_tough_vs_raising_2": blimp.BlimpToughVsRaising_2,
    "blimp_transitive": blimp.BlimpTransitive,
    "blimp_wh_island": blimp.BlimpWhIsland,
    "blimp_wh_questions_object_gap": blimp.BlimpWhQuestionsObjectGap,
    "blimp_wh_questions_subject_gap": blimp.BlimpWhQuestionsSubjectGap,
    "blimp_wh_questions_subject_gap_long_distance": blimp.BlimpWhQuestionsSubjectGapLongDistance,
    "blimp_wh_vs_that_no_gap": blimp.BlimpWhVsThatNoGap,
    "blimp_wh_vs_that_no_gap_long_distance": blimp.BlimpWhVsThatNoGapLongDistance,
    "blimp_wh_vs_that_with_gap": blimp.BlimpWhVsThatWithGap,
    "blimp_wh_vs_that_with_gap_long_distance": blimp.BlimpWhVsThatWithGapLongDistance,
    
    #GEM/mlsum
    "mlsum_es":gem_mlsum.GEMMLSUMEs,
    "mlsum_de":gem_mlsum.GEMMLSUMDe,
    "mlsum_es_covid_challenge_set":gem_mlsum.GEMMLSUMEsChallgeTestCovid,
    "mlsum_de_covid_challenge_set":gem_mlsum.GEMMLSUMDeChallgeTestCovid,

    # Requires manual download of data.
    # "storycloze_2016": storycloze.StoryCloze2016,
    # "storycloze_2018": storycloze.StoryCloze2018,
    # "sat": sat.SATAnalogies,

    #GEM/xum
    "gem_xsum": gem_xsum.GEMXSUM,
    "gem_xsum_challenge_sample": gem_xsum.GEMXSUMChallgeSample,
    "gem_xsum_challenge_test_backtranslation": gem_xsum.GEMXSUMChallgeTestBacktranslation,
    "gem_xsum_challenge_test_bfp_02": gem_xsum.GEMXSUMChallgeTestBFP02,
    "gem_xsum_challenge_test_bfp_05": gem_xsum.GEMXSUMChallgeTestBFP05,
    "gem_xsum_challenge_test_nopunc": gem_xsum.GEMXSUMChallgeTestNopunc,
    "gem_xsum_challenge_test_covid": gem_xsum.GEMXSUMChallgeTestCovid,
}


ALL_TASKS = sorted(list(TASK_REGISTRY))


def get_task(task_name):
    try:
        return TASK_REGISTRY[task_name]
    except KeyError as e:
        print("Available tasks:")
        pprint(TASK_REGISTRY)
        raise KeyError(f"Missing task {task_name}")


def get_task_name_from_object(task_object):
    for name, class_ in TASK_REGISTRY.items():
        if class_ is task_object:
            return name

    # this gives a mechanism for non-registered tasks to have a custom name anyways when reporting
    return (
        task_object.EVAL_HARNESS_NAME
        if hasattr(task_object, "EVAL_HARNESS_NAME")
        else type(task_object).__name__
    )


def get_task_dict(task_name_list: List[Union[str, lm_eval.base.Task]]):
    task_name_dict = {
        task_name: get_task(task_name)()
        for task_name in task_name_list
        if isinstance(task_name, str)
    }
    task_name_from_object_dict = {
        get_task_name_from_object(task_object): task_object
        for task_object in task_name_list
        if not isinstance(task_object, str)
    }
    assert set(task_name_dict.keys()).isdisjoint(set(task_name_from_object_dict.keys()))
    return {**task_name_dict, **task_name_from_object_dict}


def get_task_dict_promptsource(task_name_list: List[str]):
    """Loads a task instance for each prompt written for that task."""
    task_name_dict = {}

    for task_name in task_name_list:
        assert isinstance(task_name, str)

        # Static version of the Task Use this to get HF dataset path / name.
        static_task_obj = get_task(task_name)
        # Create the proper task name arg for DatasetTemplates.
        sub_task = (
            f"/{static_task_obj.DATASET_NAME}" if static_task_obj.DATASET_NAME else ""
        )
        ps_task_name = f"{static_task_obj.DATASET_PATH}{sub_task}"

        task_prompts = DatasetTemplates(ps_task_name)
        for prompt_name in task_prompts.all_template_names:
            prompt = task_prompts[prompt_name]
            # NOTE: We choose a sep that can be easily split.
            task_name_dict[f"{task_name}+{prompt_name}"] = get_task(task_name)(
                prompt=prompt
            )

    return task_name_dict<|MERGE_RESOLUTION|>--- conflicted
+++ resolved
@@ -56,12 +56,8 @@
 from . import gem_webnlg
 from . import gem_xsum
 from . import gem_mlsum
-<<<<<<< HEAD
 from . import e2e_nlg_cleaned
-=======
 from . import gem_asset_turk
-# from . import e2e_nlg_cleaned
->>>>>>> d47f4534
 
 ########################################
 # Translation tasks
