import random
import itertools
import json
import collections
import logging
import sys

import torch

import numpy as np

import lm_eval.api
import lm_eval.tasks
import lm_eval.models
import lm_eval.api.metrics
import lm_eval.api.registry

from lm_eval.utils import (
    positional_deprecated,
    run_task_tests,
    make_table,
    create_iterator,
    get_git_commit_hash,
)

from lm_eval.logger import eval_logger

logger = logging.getLogger(__name__)
logger.setLevel(logging.INFO)
logger.addHandler(logging.StreamHandler(sys.stdout))


@positional_deprecated
def simple_evaluate(
    model,
    model_args=None,
    tasks=[],
    num_fewshot=0,
    batch_size=None,
    device=None,
    no_cache=False,
    limit=None,
    bootstrap_iters=100000,
    check_integrity=False,
    decontamination_ngrams_path=None,
):

    """Instantiate and evaluate a model on a list of tasks.

    :param model: Union[str, LM]
        Name of model or LM object, see lm_eval.models.get_model
    :param model_args: Optional[str]
        String arguments for each model class, see LM.create_from_arg_string.
        Ignored if `model` argument is a LM object.
    :param tasks: list[Union[str, Task]]
        List of task names or Task objects. Task objects will be taken to have name task.EVAL_HARNESS_NAME if defined and type(task).__name__ otherwise.
    :param num_fewshot: int
        Number of examples in few-shot context
    :param batch_size: int, optional
        Batch size for model
    :param device: str, optional
        PyTorch device (e.g. "cpu" or "cuda:0") for running models
    :param no_cache: bool
        Whether or not to cache
    :param limit: int, optional
        Limit the number of examples per task (only use this for testing)
    :param bootstrap_iters:
        Number of iterations for bootstrap statistics
    :param check_integrity: bool
        Whether to run the relevant part of the test suite for the tasks
    :return
        Dictionary of results
    """
    random.seed(1234)
    np.random.seed(1234)

    assert tasks != [], "No tasks specified"

    if isinstance(model, str):
        if model_args is None:
            model_args = ""
        lm = lm_eval.api.registry.get_model(model).create_from_arg_string(
            model_args, {"batch_size": batch_size, "device": device}
        )
    else:
        assert isinstance(model, lm_eval.api.model.LM)
        lm = model

    task_dict = lm_eval.tasks.get_task_dict(tasks, num_fewshot=num_fewshot)

    if check_integrity:
        run_task_tests(task_list=tasks)

    results = evaluate(
        lm=lm,
        task_dict=task_dict,
        limit=limit,
        bootstrap_iters=bootstrap_iters,
        decontamination_ngrams_path=decontamination_ngrams_path,
    )

    if lm.rank == 0:
        # add info about the model and few shot config
        results["config"] = {
            "model": model,
            "model_args": model_args,
            "num_fewshot": num_fewshot,
            "batch_size": batch_size,
            "device": device,
            "no_cache": no_cache,
            "limit": limit,
            "bootstrap_iters": bootstrap_iters,
        }
        results["git_hash"] = get_git_commit_hash()
        return results
    else:
        return None


decontaminate_suffix = "_decontaminate"


@positional_deprecated
def evaluate(
    lm,
    task_dict,
    limit=None,
    bootstrap_iters=100000,
    decontamination_ngrams_path=None,
):
    """Instantiate and evaluate a model on a list of tasks.

    :param lm: obj
        Language Model
    :param task_dict: dict[str, Task]
        Dictionary of tasks. Tasks will be taken to have name task.EVAL_HARNESS_NAME if defined and type(task).__name__ otherwise.
    :param num_fewshot: int
        Number of examples in few-shot context
    :param limit: int, optional
        Limit the number of examples per task (only use this for testing)
    :param bootstrap_iters:
        Number of iterations for bootstrap statistics
    :return
        Dictionary of results
    """

    # decontaminate = decontamination_ngrams_path is not None

    results = collections.defaultdict(dict)
    versions = collections.defaultdict(dict)
    configs = collections.defaultdict(dict)

    requests = collections.defaultdict(list)

    # docs = {}

    # get lists of each type of request
    for task_name, task in task_dict.items():
        versions[task_name] = task.VERSION
        configs[task_name] = dict(
            task.dump_config()
        )  # TODO: don't access a private attribute here ; for non-YAML tasks handle this case

        # deterministically shuffle docs and chop off the first `limit` because sometimes docs are in some kind of order
        # task_docs = list(task_doc_func())
        # rnd = random.Random()
        # rnd.seed(42)
        # rnd.shuffle(task_docs)

        task.build_all_requests(limit=limit, rank=lm.rank, world_size=lm.world_size)

        # aggregate Instances by LM method requested to get output.
        reqtype = (
            "loglikelihood"
            if task.OUTPUT_TYPE == "multiple_choice"
            else task.OUTPUT_TYPE
        )  # TODO: this is hacky, fix in task.py
        requests[reqtype].extend(task.instances)

        if lm.world_size > 1:
            instances_rnk = torch.tensor(len(task._instances), device=lm.device)
            gathered_item = (
                lm.accelerator.gather(instances_rnk).cpu().detach().numpy().tolist()
            )

            # compute number of pseudobatches to pad with (FSDP/DDP require even batches among ranks)
            numpad = max(gathered_item) - gathered_item[lm.rank]

    ### Run LM on inputs, get all outputs ###
    # execute each type of request
    for reqtype, reqs in requests.items():
        eval_logger.info("Running {} requests".format(reqtype))
        # create `K` copies of each request `req` based off `K = req.repeats`
        cloned_reqs = []
        for req in reqs:
            cloned_reqs.extend([req] * req.repeats)

        if (lm.world_size > 1) and (numpad > 0):
            for _ in range(numpad):
                cloned_reqs.extend([req] * req.repeats)

        # run requests through model
        resps = getattr(lm, reqtype)(cloned_reqs)

        # put responses from model into a list of length K for each request.
        for x, req in zip(resps, cloned_reqs):
            req.resps.append(x)

    if lm.world_size > 1:
        lm.accelerator.wait_for_everyone()

    ### Postprocess outputs ###
    # TODO: del model here, maybe (idea: allow user to specify device of e.g. reward model separately)
    for task_name, task in task_dict.items():
        task.apply_filters()

    ### Collect values of metrics on all datapoints ###
    # TODO: make metric configurable, add metric registry
    vals = collections.defaultdict(list)

    # unpack results and sort back in order and return control to Task
    for task_name, task in task_dict.items():
        # calculate values for each filter setup (TODO: make getting list of keys cleaner)
        # TODO: make it possible to use a different metric per key
        for key in task.instances[0].filtered_resps.keys():
            doc_iterator = (
                itertools.islice(
                    enumerate(task.test_docs()), lm.rank, limit, lm.world_size
                )
                if task.has_test_docs()
                else itertools.islice(
                    enumerate(task.validation_docs()), lm.rank, limit, lm.world_size
                )
            )
            example_logger = logging.getLogger("examples")
            for doc_id, doc in doc_iterator:
                # subset instances to only this document id ; sort by idx
                requests = list(filter(lambda x: x.doc_id == doc_id, task.instances))
                requests.sort(key=lambda x: x.idx)
                metrics = task.process_results(
                    doc, [req.filtered_resps[key] for req in requests]
                )
                target = task.doc_to_target(doc)
                example = {
<<<<<<< HEAD
                    "doc_id": doc_id,
                    "doc": doc,
                    "target": target,
                    "resps": [req.resps for req in requests],
                    "filtered_resps": [req.filtered_resps[key] for req in requests],
                }
=======
                    "doc_id": doc_id, 
                    "doc": doc, 
                    "target": target, 
                    "resps": [req.resps for req in requests],
                    "filtered_resps": [req.filtered_resps[key] for req in requests]
                    }
>>>>>>> 9d3247be
                example.update(metrics)
                example_logger.info(json.dumps(example))
                for metric, value in metrics.items():
                    vals[(task_name, key, metric)].append(value)

    if lm.world_size > 1:
        # if multigpu, then gather data across all ranks
        vals_torch = collections.defaultdict(list)
        for (task_name, key, metric), items in vals.items():

            numitem = 0
            if type(items[0]) == tuple:
                numitem = len(items[0])

            # distributed gather requires all ranks to have same dimensions
            # so we pad out with float32 min value
            pad_value = torch.finfo(torch.float32).min
            metrics_tensor = torch.tensor(items, device=lm.device)

            original_dtype = metrics_tensor.dtype  # store original dtype
            torch_device_tensor = lm.accelerator.pad_across_processes(
                metrics_tensor.to(torch.float32), pad_index=pad_value
            )
            gathered_item = lm.accelerator.gather(torch_device_tensor)

            if numitem > 0:
                gathered_filtered = gathered_item[gathered_item[:, 0] != pad_value]
            else:
                gathered_filtered = gathered_item[gathered_item != pad_value]

            gathered_item = (
                gathered_filtered.to(original_dtype).cpu().detach().numpy().tolist()
            )
            # reconvert if we were passed a tuple of values
            if numitem > 0:
                gathered_item = [tuple(g) for g in gathered_item]

            if lm.rank == 0:
                vals_torch[(task_name, key, metric)] = gathered_item

        vals = vals_torch

    if lm.rank == 0:
        ### Aggregate results over all datapoints ###
        # aggregate results ; run bootstrap CIs
        for (task_name, key, metric), items in vals.items():
            task = task_dict[task_name]
            results[task_name][metric + "," + key] = task.aggregation()[metric](items)

            # hotfix: bleu, chrf, ter seem to be really expensive to bootstrap
            # so we run them less iterations. still looking for a cleaner way to do this

            stderr = lm_eval.api.metrics.stderr_for_metric(
                metric=task.aggregation()[metric],
                bootstrap_iters=min(bootstrap_iters, 1000)
                if metric in ["bleu", "chrf", "ter"]
                else bootstrap_iters,
            )

            if stderr is not None:
                results[task_name][metric + "_stderr" + "," + key] = stderr(items)

        return {
            "results": dict(results),
            "configs": dict(configs),
            "versions": dict(versions),
        }

    else:
        return None<|MERGE_RESOLUTION|>--- conflicted
+++ resolved
@@ -149,7 +149,7 @@
     results = collections.defaultdict(dict)
     versions = collections.defaultdict(dict)
     configs = collections.defaultdict(dict)
-
+    samples = collections.defaultdict(list)
     requests = collections.defaultdict(list)
 
     # docs = {}
@@ -232,7 +232,7 @@
                     enumerate(task.validation_docs()), lm.rank, limit, lm.world_size
                 )
             )
-            example_logger = logging.getLogger("examples")
+
             for doc_id, doc in doc_iterator:
                 # subset instances to only this document id ; sort by idx
                 requests = list(filter(lambda x: x.doc_id == doc_id, task.instances))
@@ -242,23 +242,14 @@
                 )
                 target = task.doc_to_target(doc)
                 example = {
-<<<<<<< HEAD
                     "doc_id": doc_id,
                     "doc": doc,
                     "target": target,
                     "resps": [req.resps for req in requests],
                     "filtered_resps": [req.filtered_resps[key] for req in requests],
                 }
-=======
-                    "doc_id": doc_id, 
-                    "doc": doc, 
-                    "target": target, 
-                    "resps": [req.resps for req in requests],
-                    "filtered_resps": [req.filtered_resps[key] for req in requests]
-                    }
->>>>>>> 9d3247be
                 example.update(metrics)
-                example_logger.info(json.dumps(example))
+                samples[task_name].append(example)
                 for metric, value in metrics.items():
                     vals[(task_name, key, metric)].append(value)
 
@@ -323,6 +314,7 @@
             "results": dict(results),
             "configs": dict(configs),
             "versions": dict(versions),
+            "samples": samples,
         }
 
     else:
